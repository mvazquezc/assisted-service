FROM quay.io/coreos/coreos-installer:release AS installer-image

FROM registry.access.redhat.com/ubi8/ubi-minimal

ARG WORK_DIR=/data
ARG NAMESPACE=assisted-installer
ARG OS_IMAGE
ENV COREOS_IMAGE=$WORK_DIR/livecd.iso
<<<<<<< HEAD
ENV WORK_DIR=$WORK_DIR
ENV BASE_OS_IMAGE=$OS_IMAGE
=======
>>>>>>> 93561448

RUN mkdir $WORK_DIR
RUN chmod 775 $WORK_DIR

RUN curl -L -k  --fail ${BASE_OS_IMAGE} -o $WORK_DIR/livecd.iso
RUN chmod 644 $WORK_DIR/livecd.iso

COPY --from=installer-image /usr/sbin/coreos-installer $WORK_DIR

COPY build/$NAMESPACE/assisted-iso-create $WORK_DIR

ENV COMMMAND_LINE=$WORK_DIR/assisted-iso-create
ENTRYPOINT exec $COMMMAND_LINE<|MERGE_RESOLUTION|>--- conflicted
+++ resolved
@@ -6,11 +6,9 @@
 ARG NAMESPACE=assisted-installer
 ARG OS_IMAGE
 ENV COREOS_IMAGE=$WORK_DIR/livecd.iso
-<<<<<<< HEAD
+
 ENV WORK_DIR=$WORK_DIR
 ENV BASE_OS_IMAGE=$OS_IMAGE
-=======
->>>>>>> 93561448
 
 RUN mkdir $WORK_DIR
 RUN chmod 775 $WORK_DIR
